--- conflicted
+++ resolved
@@ -14,11 +14,8 @@
     image: "ghcr.io/fscorrupt/posterizarr:latest"
     restart: "unless-stopped"
     user: "1000:1000"
-<<<<<<< HEAD
-=======
     ports:
       - "8000:8000" # if you want to change the port inside container, also change APP_PORT env variable
->>>>>>> 2e0b7154
     networks:
       - "proxy"
     volumes:
