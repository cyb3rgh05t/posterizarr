--- conflicted
+++ resolved
@@ -1,16 +1,9 @@
 <a name="readme-top"></a>
 <br />
 <div align="center">
-<<<<<<< HEAD
-  <a href="https://github.com/fscorrupt/Posterizarr">
-    <img src="/images/webhook.png" alt="Logo" width="100" height="100">
-=======
   <a href="https://github.com/fscorrupt/posterizarr">
     <img src="/docs/images/logo_banner.png" alt="Logo" width="550" height="550">
->>>>>>> 2e0b7154
   </a>
-
-<h1 align="center">Posterizarr</h1>
 
   <p align="center">
     Automate the creation of beautiful, textless posters for your Plex, Jellyfin, or Emby library.
@@ -30,12 +23,7 @@
     ·
     <a href="https://github.com/fscorrupt/posterizarr/issues">Request Feature</a>
     ·
-<<<<<<< HEAD
-    <a href="https://discord.gg/fYyJQSGt54">Discord</a>
-    
-=======
     <a href="https://discord.gg/fYyJQSGt54">Join our Discord</a>
->>>>>>> 2e0b7154
   </p>
 </div>
 
@@ -43,447 +31,6 @@
     <a href="https://ko-fi.com/R6R81S6SC" target="_blank"><img src="https://storage.ko-fi.com/cdn/brandasset/logo_white_stroke_small.png" alt="Buy Me A Coffee" height="25"></a>
     <a href="https://discord.gg/fYyJQSGt54" target="_blank"><img src="https://assets-global.website-files.com/6257adef93867e50d84d30e2/636e0a6a49cf127bf92de1e2_icon_clyde_blurple_RGB.png" alt="Discord" height="25"></a>
 </p>
-<<<<<<< HEAD
-<p align="center">
-<a href="https://discord.gg/fYyJQSGt54" target="_blank"><img src="/images/posterizarr_banner.jpg" alt="Discord" height="10%"></a>
-</p>
-<br>
-
-## Supported Platforms 💻
-
-[![Docker](https://img.shields.io/static/v1?style=for-the-badge&logo=docker&logoColor=FFFFFF&message=docker&color=1E63EE&label=)](walkthrough.md)
-[![Unraid](https://img.shields.io/static/v1?style=for-the-badge&logo=unraid&logoColor=FFFFFF&message=unraid&color=E8402A&label=)](walkthrough.md)
-[![Linux](https://img.shields.io/static/v1?style=for-the-badge&logo=linux&logoColor=FFFFFF&message=Linux&color=0D597F&label=)](walkthrough.md)
-[![Windows](https://img.shields.io/static/v1?style=for-the-badge&logo=windows&logoColor=FFFFFF&message=windows&color=097CD7&label=)](walkthrough.md)
-[![MacOS](https://img.shields.io/static/v1?style=for-the-badge&logo=apple&logoColor=FFFFFF&message=macOS&color=515151&label=)](walkthrough.md)
-[![ARM](https://img.shields.io/static/v1?style=for-the-badge&logo=arm&logoColor=FFFFFF&message=ARM&color=815151&label=)](walkthrough.md)
-
-## Introduction
-This PowerShell script automates generating images for your Plex, Jellyfin, or Emby library by using media info like titles, seasons, and episodes. It fetches artwork from Fanart.tv, TMDB, TVDB, Plex, and IMDb, focusing on specific languages - **defaulting to textless** images and falling back to English if unavailable. Users can choose between textless or text posters. The script supports both automatic bulk downloads and manual mode (interactive) for custom artwork that can’t be retrieved automatically.
-
-> [!NOTE]
-Posterizarr is cross-platform ready, meaning it can run on Linux, [Docker (Alpine Base Image)](#docker), [unRAID](#unraid) and on Windows operating systems.
->
-> **Supported Poster Types:**
->- Movie/Show Posters
->- Movie/Show Backgrounds
->- Season Posters
->- TitleCards
->- Collections are **NOT** supported
-
-## 🧰 What You Need
-
-> [!IMPORTANT]
->**Requirements:**
->
->Before you begin, make sure you have:
-
->- **A media server (Plex, Jellyfin, or Emby)**
->- **TMDB API Read Access Token**
->   - [Obtain TMDB API Token](https://www.themoviedb.org/settings/api) -> **NOTE** the **TMDB API Read Access Token** is the really, really long one
->- **Fanart Personal API Key**
->   - [Obtain Fanart API Key](https://fanart.tv/get-an-api-key)
->- **TVDB API Key**
->   - [Obtain TVDB API Key](https://thetvdb.com/api-information/signup) -> **Do not** use `"Legacy API Key"`, it only works with a Project Api Key.
->- **ImageMagick (already integrated in container)**
->   - **Version 7.x is required** - The script handles downloading and using a portable version of ImageMagick for all platforms. **(You may need to run the Script as Admin on first run)**. If you prefer to reference your own installation or prefer to download and install it yourself, goto: [Download ImageMagick](https://imagemagick.org/script/download.php)
->- **Powershell Version (already integrated in container)**
->   - 5.x or higher.
->- **FanartTv Powershell Module (already integrated in container)**
->   - This module is required, goto: [Install Module](https://github.com/Celerium/FanartTV-PowerShellWrapper)
-
-
-## Walkthrough - How-To
-> [!TIP]
-> Here is an installation [walkthrough](walkthrough.md)
-
-## Tips
-> [!IMPORTANT]
-> Do not enable more then one media server.
-
-> [!WARNING]
->- The `temp` Folder gets cleared on every Script run, so do not put files into it.
->- **[Apprise](https://github.com/caronc/apprise/wiki)** integration only works in docker container, please use discord on other platforms **(discord also works on docker)**.
->- Windows Users: **Please start the script as Admin on first run, otherwise the script is not able to install the prerequisites.**
-
-> [!NOTE]
->At first run, the script takes time compiling data. Later runs only create posters missing from the AssetPath, skipping existing ones. To replace unwanted artwork, delete it from AssetPath and rerun the script to restore missing images.
-# Configuration
-
-1. Open `config.example.json` located in the script directory.
-2. Update the following variables with your API keys and preferences [my personal config](MyPersonalConfig.json):
-
-    <details open>
-    <summary>ApiPart</summary>
-    <br>
-
-    - `tvdbapi`: Your TVDB Project API key.
-       - If you are a TVDB subscriber, you can append your PIN to the end of your API key in the format `YourApiKey#YourPin`. (It is important to include a `#` between the API key and the PIN.)
-    - `tmdbtoken`: Your TMDB API Read Access Token.
-    - `FanartTvAPIKey`: Your Fanart personal API key.
-    - `PlexToken`: Your Plex token (Leave empty if not applicable).
-    - `JellyfinAPIKey`: Your Jellyfin API key. (You can create an API key from inside Jellyfin at Settings > Advanced > Api Keys.)
-    - `EmbyAPIKey`: Your Emby API key. (You can create an API key from inside Emby at Settings > Advanced > Api Keys.)
-    - `FavProvider`: Set your preferred provider (default is `tmdb`).
-        - possible values are:
-            -    `tmdb` (recommended)
-            -    `fanart`
-            -    `tvdb`
-            -    `plex` (Not recommended)
-                  - if you prefer textless, do not set plex as fav provider as i cannot query if it has text or not.
-                  - that beeing said, plex should act as last resort like IMDB does for Movies and not as fav provider.
-
-            [Search order in script](#Search-Order)
-    - `WidthHeightFilter`: If set to `true`, an additional resolution filter will be applied to Posters/Backgrounds (TMDB and TVDB) and Titlecards (only on TMDB) searches.
-    - `PosterMinWidth`: Minimum poster width filter—greater than or equal to: `2000` (default value)
-    - `PosterMinHeight`: Minimum poster height filter—greater than or equal to: `3000` (default value)
-    - `BgTcMinWidth`: Minimum background/titlecard width filter—greater than or equal to: `3840` (default value)
-    - `BgTcMinHeight`: Minimum background/titlecard height filter—greater than or equal to: `2160` (default value)
-    - `tmdb_vote_sorting`: Picture sorting via TMDB api, either by `vote_average`, `vote_count` or by `primary` (Default value is: `vote_average`).
-        - `primary` = default tmdb view (like on the website)
-    - `PreferredLanguageOrder`: Specify language preferences. Default is `xx,en,de` (`xx` is Textless). Example configurations can be found in the config file. 2-digit language codes can be found here: [ISO 3166-1 Lang Codes](https://en.wikipedia.org/wiki/ISO_3166-1_alpha-2).
-      - If you set it to `xx` you tell the script it should only search for textless, posters with text will be skipped.
-    - `PreferredSeasonLanguageOrder`: Specify language preferences for seasons. Default is `xx,en,de` (`xx` is Textless). Example configurations can be found in the config file. 2-digit language codes can be found here: [ISO 3166-1 Lang Codes](https://en.wikipedia.org/wiki/ISO_3166-1_alpha-2).
-    - `PreferredBackgroundLanguageOrder`: Specify language preferences for backgrounds. Default is `PleaseFillMe` ( It will take your poster lang order / `xx` is Textless). Example configurations can be found in the config file. 2-digit language codes can be found here: [ISO 3166-1 Lang Codes](https://en.wikipedia.org/wiki/ISO_3166-1_alpha-2).
-      - If you set it to `xx` you tell the script it should only search for textless, posters with text will be skipped.
-    </details>
-    <details open>
-    <summary>PlexPart</summary>
-    <br>
-
-    - `LibstoExclude`: Libraries, by name, to exclude from processing.
-    - `PlexUrl`: Plex server URL (i.e. "http://192.168.1.1:32400" or "http://myplexserver.com:32400").
-    - `UsePlex`: If set to `true`, you tell the script to use a Plex Server (Default value is: `true`)
-    - `UploadExistingAssets`: If set to `true`, the script will check local assets and upload them to Plex, but only if Plex does not already have EXIF data from Posterizarr, Kometa, or TCM for the artwork being uploaded.
-    </details>
-    <details open>
-    <summary>JellyfinPart</summary>
-    <br>
-
-    - `LibstoExclude`: Libraries, by local folder name, to exclude from processing.
-    - `JellyfinUrl`: Jellyfin server URL (i.e. "http://192.168.1.1:8096" or "http://myplexserver.com:8096").
-    - `UseJellyfin`: If set to `true`, you tell the script to use a Jellyfin Server (Default value is: `false`)
-      - Also have a look at the hint: [Jellyfin CSS](#jellyfin-1)
-    - `UploadExistingAssets`: If set to `true`, the script will check local assets and upload them to Jellyfin, but only if Jellyfin does not already have EXIF data from Posterizarr, Kometa, or TCM for the artwork being uploaded.
-    - `ReplaceThumbwithBackdrop`: If set to `true` (Default value is: false), the script will replace the `Thumb` picture with the `backdrop` image. This will only occur if `BackgroundPosters` is also set to `true`.
-    </details>
-    <details open>
-    <summary>EmbyPart</summary>
-    <br>
-
-    - `LibstoExclude`: Libraries, by local folder name, to exclude from processing.
-    - `EmbyUrl`: Emby server URL (i.e. "http://192.168.1.1:8096/emby" or "http://myplexserver.com:8096/emby").
-    - `UseEmby`: If set to `true`, you tell the script to use a Emby Server (Default value is: `false`)
-    - `UploadExistingAssets`: If set to `true`, the script will check local assets and upload them to Emby, but only if Emby does not already have EXIF data from Posterizarr, Kometa, or TCM for the artwork being uploaded.
-    - `ReplaceThumbwithBackdrop`: If set to `true` (Default value is: false), the script will replace the `Thumb` picture with the `backdrop` image. This will only occur if `BackgroundPosters` is also set to `true`.
-    </details>
-    <details open>
-    <summary>Notification</summary>
-    <br>
-
-    - `SendNotification`: Set to `true` if you want to send notifications via discord or apprise, else `false`.
-    - `AppriseUrl`: **Only possible on Docker** -Url for apprise provider -> [See Docs](https://github.com/caronc/apprise/wiki).
-    - `Discord`: Discord Webhook Url.
-    - `DiscordUserName`: Username for the discord webhook, default is `Posterizarr`
-    - `UptimeKumaUrl`: Uptime-Kuma Webhook Url.
-    - `UseUptimeKuma`: Set to `true` if you want to send webhook to Uptime-Kuma.
-    </details>
-    <details open>
-    <summary>PrerequisitePart</summary>
-    <br>
-
-    - `AssetPath`: Path to store generated posters.
-    - `BackupPath`: Path to store/download Plex posters when using the [backup switch](#backup-mode).
-    - `ManualAssetPath`: If assets are placed in this directory with the **exact** [naming convention](#manual-assets-naming), they will be preferred. (it has to follow the same naming convention as you have in `/assets`)
-    - `SkipAddText`: If set to `true`, Posterizarr will skip adding text to the poster if it is flagged as a `Poster with text` by the provider.
-    - `FollowSymlink`: If set to `true`, Posterizarr will follow symbolic links in the specified directories during hashtable creation, allowing it to process files and folders pointed to by the symlinks. This is useful if your assets are organized with symlinks instead of duplicating files.
-    - `PlexUpload`: If set to `true`, Posterizarr will directly upload the artwork to Plex (handy if you do not use Kometa).
-    - `ForceRunningDeletion`: If set to `true`, Posterizarr will automatically delete the Running File.
-      - **Warning:** This may result in multiple concurrent runs sharing the same temporary directory, potentially causing image artifacts or unexpected behavior during processing.
-    - `AutoUpdatePosterizarr`: If set to `true`, Posterizarr will update itself to latest version. (Only for non docker systems).
-    - `show_skipped`: If set to `true`, verbose logging of already created assets will be displayed; otherwise, they will be silently skipped - On large libraries, this may appear as if the script is hanging.
-    - `magickinstalllocation`: The path to the ImageMagick installation where `magick.exe` is located. (If you prefer using a portable version, leave the value as `"./magick"`.)
-      - The container manages this automatically, so you can leave the default value in the configuration.
-    - `maxLogs`: Number of Log folders you want to keep in `RotatedLogs` Folder (Log History).
-    - `logLevel`: Sets the verbosity of logging. 1 logs Warning/Error messages. Default is 2 which logs Info/Warning/Error messages. 3 captures Info/Warning/Error/Debug messages and is the most verbose.
-    - `font`: Font file name.
-    - `RTLfont`: RTL Font file name.
-    - `backgroundfont`: Background font file name.
-    - `overlayfile`: Overlay file name.
-    - `seasonoverlayfile`: Season overlay file name.
-    - `backgroundoverlayfile`: Background overlay file name.
-    - `titlecardoverlayfile` : Title Card overlay file name.
-    - `poster4k`: 4K Poster overlay file name. (overlay has to match the Poster dimensions 2000x3000)
-    - `Poster1080p` : 1080p Poster overlay file name. (overlay has to match the Poster dimensions 2000x3000)
-    - `Background4k`: 4K Background overlay file name. (overlay has to match the Background dimensions 3840x2160)
-    - `Background1080p` : 1080p Background overlay file name. (overlay has to match the Background dimensions 3840x2160)
-    - `TC4k`: 4K TitleCard overlay file name. (overlay has to match the Poster dimensions 3840x2160)
-    - `TC1080p` : 1080p TitleCard overlay file name. (overlay has to match the Poster dimensions 3840x2160)
-    - `UsePosterResolutionOverlays`: Set to `true` to apply specific overlay with resolution for 4k/1080p posters [4K Example](https://github.com/fscorrupt/Posterizarr/blob/main/images/poster-4k.png)/[1080p Example](https://github.com/fscorrupt/Posterizarr/blob/main/images/poster-1080p.png).
-      - if you only want 4k just add your default overlay file also for `Poster1080p`.
-    - `UseBackgroundResolutionOverlays`: Set to `true` to apply specific overlay with resolution for 4k/1080p posters [4K Example](https://github.com/fscorrupt/Posterizarr/blob/main/images/background-4k.png)/[1080p Example](https://github.com/fscorrupt/Posterizarr/blob/main/images/background-1080p.png).
-      - if you only want 4k just add your default overlay file also for `Background1080p`.
-    - `UseTCResolutionOverlays`: Set to `true` to apply specific overlay with resolution for 4k/1080p posters [4K Example](https://github.com/fscorrupt/Posterizarr/blob/main/images/background-4k.png)/[1080p Example](https://github.com/fscorrupt/Posterizarr/blob/main/images/background-1080p.png).
-      - if you only want 4k - add your default (without an resolution) overlay file for `TC1080p`.
-    - `LibraryFolders`: Set to `false` for asset structure in one flat folder or `true` to split into library media folders like [Kometa](https://kometa.wiki/en/latest/kometa/guides/assets/#image-asset-directory-guide) needs it.
-    - `Posters`: Set to `true` to create movie/show posters.
-    - `NewLineOnSpecificSymbols`: Set to `true` to enable automatic insertion of a newline character at each occurrence of specific symbols in `NewLineSymbols` within the title text.
-    - `NewLineSymbols`: A list of symbols that will trigger a newline insertion when `NewLineOnSpecificSymbols` is set to `true`. Separate each symbol with a comma (e.g., " - ", ":").
-    - `SeasonPosters`: Set to `true` to also create season posters.
-    - `BackgroundPosters`: Set to `true` to also create background posters.
-    - `TitleCards` : Set to `true` to also create title cards.
-    - `SkipTBA` : Set to `true` to skip TitleCard creation if the Titletext is `TBA`.
-    - `SkipJapTitle` : Set to `true` to skip TitleCard creation if the Titletext is `Jap or Chinese`.
-    - `AssetCleanup` : Set to `true` to cleanup Assets that are no longer in Plex.
-
-        ```diff
-        - !! IMPORTANT !! -
-
-        Risk of Data Loss from excluded Libraries:
-
-        When you exclude libraries, any assets within these locations may be inadvertently deleted.
-
-        This happens because the script interprets these assets as "not needed anymore" during its execution since they are not found or listed as part of the active scan.
-
-        Ensure that all active asset libraries are included when using that setting on true to prevent unintended deletions.
-        ```
-    - `AutoUpdateIM` : Set to `true` to AutoUpdate Imagemagick Portable Version (Does not work with Docker/Unraid).
-      - Doing this could break things, cause you then uses IM Versions that are not tested with Posterizarr.
-    - `DisableHashValidation` : Set to `true` to skip hash validation (Default value is: false).
-      - *Note: This may produce bloat, as every item will be re-uploaded to the media servers.*
-    - `DisableOnlineAssetFetch` : Set to `true` to skip all online lookups and use only locally available assets. (Default value is: false).
-    </details>
-    <details open>
-    <summary>OverlayPart</summary>
-    <br>
-
-    - `ImageProcessing`: Set to `true` if you want the ImageMagick part (text, overlay and/or border); if `false`, it only downloads the posters.
-    - `outputQuality`: Image output quality, default is `92%` if you set it to `100%` the image size gets doubled.
-    </details>
-    <details open>
-    <summary>PosterOverlayPart</summary>
-    <br>
-
-    - `fontAllCaps`: Set to `true` for all caps text, else `false`.
-    - `AddBorder`: Set to `true` to add a border to the image.
-    - `AddText`: Set to `true` to add text to the image.
-    - `AddTextStroke`: Set to `true` to add stroke to text.
-    - `strokecolor`: Color of text stroke.
-    - `strokewidth`: Stroke width.
-    - `AddOverlay`: Set to `true` to add the defined overlay file to the image.
-    - `fontcolor`: Color of font text.
-    - `bordercolor`: Color of border.
-    - `minPointSize`: Minimum size of text in poster.
-    - `maxPointSize`: Maximum size of text in poster.
-    - `borderwidth`: Border width.
-    - `MaxWidth`: Maximum width of text box.
-    - `MaxHeight`: Maximum height of text box.
-    - `text_offset`: Text box offset from the bottom of the picture.
-    - `lineSpacing`: Adjust the height between lines of text (Default is `0`)
-    - `TextGravity`: Specifies the text alignment within the textbox (Default is `south`)
-    </details>
-    <details open>
-    <summary>SeasonPosterOverlayPart</summary>
-    <br>
-
-    - `ShowFallback`: Set to `true` if you want to fallback to show poster if no season poster was found.
-    - `fontAllCaps`: Set to `true` for all caps text, else `false`.
-    - `AddBorder`: Set to `true` to add a border to the image.
-    - `AddText`: Set to `true` to add text to the image.
-    - `AddTextStroke`: Set to `true` to add stroke to text.
-    - `strokecolor`: Color of text stroke.
-    - `strokewidth`: Stroke width.
-    - `AddOverlay`: Set to `true` to add the defined overlay file to the image.
-    - `fontcolor`: Color of font text.
-    - `bordercolor`: Color of border.
-    - `minPointSize`: Minimum size of text in poster.
-    - `maxPointSize`: Maximum size of text in poster.
-    - `borderwidth`: Border width.
-    - `MaxWidth`: Maximum width of text box.
-    - `MaxHeight`: Maximum height of text box.
-    - `text_offset`: Text box offset from the bottom of the picture.
-    - `lineSpacing`: Adjust the height between lines of text (Default is `0`)
-    - `TextGravity`: Specifies the text alignment within the textbox (Default is `south`)
-    </details>
-    <details open>
-    <summary>ShowTilteOnSeasonPosterPart</summary>
-    <br>
-
-    - `fontAllCaps`: Set to `true` for all caps text, else `false`.
-    - `AddShowTitletoSeason`: if set to `true` it will add show title to season poster (Default Value is: `false`)
-    - `AddTextStroke`: Set to `true` to add stroke to text.
-    - `strokecolor`: Color of text stroke.
-    - `strokewidth`: Stroke width.
-    - `fontcolor`: Color of font text.
-    - `minPointSize`: Minimum size of text in poster.
-    - `maxPointSize`: Maximum size of text in poster.
-    - `MaxWidth`: Maximum width of text box.
-    - `MaxHeight`: Maximum height of text box.
-    - `text_offset`: Text box offset from the bottom of the picture.
-    - `lineSpacing`: Adjust the height between lines of text (Default is `0`)
-    - `TextGravity`: Specifies the text alignment within the textbox (Default is `south`)
-    </details>
-    <details open>
-    <summary>BackgroundOverlayPart</summary>
-    <br>
-
-    - `fontAllCaps`: Set to `true` for all caps text, else `false`.
-    - `AddBorder`: Set to `true` to add a border to the background image.
-    - `AddText`: Set to `true` to add text to the background image.
-    - `AddTextStroke`: Set to `true` to add stroke to text.
-    - `strokecolor`: Color of text stroke.
-    - `strokewidth`: Stroke width.
-    - `AddOverlay`: Set to `true` to add the defined background overlay file to the background image.
-    - `fontcolor`: Color of font text.
-    - `bordercolor`: Color of border.
-    - `minPointSize`: Minimum size of text in background image.
-    - `maxPointSize`: Maximum size of text in background image.
-    - `borderwidth`: Border width.
-    - `MaxWidth`: Maximum width of text box in background image.
-    - `MaxHeight`: Maximum height of text box in background image.
-    - `text_offset`: Text box offset from the bottom of the background image.
-    - `lineSpacing`: Adjust the height between lines of text (Default is `0`)
-    - `TextGravity`: Specifies the text alignment within the textbox (Default is `south`)
-    </details>
-    <details open>
-    <summary>TitleCardOverlayPart</summary>
-    <br>
-
-    - `UseBackgroundAsTitleCard`: Set to `true` if you prefer show background as TitleCard, default is `false` where it uses episode image as TitleCard.
-    - `BackgroundFallback`: Set to `false` if you want to skip Background fallback for TitleCard images if no TitleCard was found.
-    - `AddOverlay`: Set to `true` to add the defined TitleCard overlay file to the TitleCard image.
-    - `AddBorder`: Set to `true` to add a border to the TitleCard image.
-    - `borderwidth`: Border width.
-    - `bordercolor`: Color of border.
-    </details>
-    <details open>
-    <summary>TitleCardTitleTextPart</summary>
-    <br>
-
-    - `AddEPTitleText`: Set to `true` to add episode title text to the TitleCard image.
-    - `AddTextStroke`: Set to `true` to add stroke to text.
-    - `strokecolor`: Color of text stroke.
-    - `strokewidth`: Stroke width.
-    - `fontAllCaps`: Set to `true` for all caps text, else `false`.
-    - `fontcolor`: Color of font text.
-    - `minPointSize`: Minimum size of text in TitleCard image.
-    - `maxPointSize`: Maximum size of text in TitleCard image.
-    - `MaxWidth`: Maximum width of text box in TitleCard image.
-    - `MaxHeight`: Maximum height of text box in TitleCard image.
-    - `text_offset`: Text box offset from the bottom of the TitleCard image.
-    - `lineSpacing`: Adjust the height between lines of text (Default is `0`)
-    - `TextGravity`: Specifies the text alignment within the textbox (Default is `south`)
-    </details>
-    <details open>
-    <summary>TitleCardEpisodeTextPart</summary>
-    <br>
-
-    - `SeasonTCText`: You can Specify the default text for `Season` that appears on TitleCard.
-      - Example: `STAFFEL 1 • EPISODE 5` or `"SÄSONG 1 • EPISODE 1"`
-    - `EpisodeTCText`: You can Specify the default text for `Episode` that appears on TitleCard.
-      - Example: `SEASON 1 • EPISODE 5` or `"SEASON 1 • AVSNITT 1"`
-    - `fontAllCaps`: Set to `true` for all caps text, else `false`.
-    - `AddEPText`: Set to `true` to add episode text to the TitleCard image.
-    - `AddTextStroke`: Set to `true` to add stroke to text.
-    - `strokecolor`: Color of text stroke.
-    - `strokewidth`: Stroke width.
-    - `fontcolor`: Color of font text.
-    - `minPointSize`: Minimum size of text in TitleCard image.
-    - `maxPointSize`: Maximum size of text in TitleCard image.
-    - `MaxWidth`: Maximum width of text box in TitleCard image.
-    - `MaxHeight`: Maximum height of text box in TitleCard image.
-    - `text_offset`: Text box offset from the bottom of the TitleCard image.
-    - `lineSpacing`: Adjust the height between lines of text (Default is `0`)
-    - `TextGravity`: Specifies the text alignment within the textbox (Default is `south`)
-    </details>
-
-    <details open>
-    <summary>CollectionPosterOverlayPart</summary>
-    <br>
-
-    - `fontAllCaps`: Set to `true` for all caps text, else `false`.
-    - `AddBorder`: Set to `true` to add a border to the image.
-    - `AddText`: Set to `true` to add text to the image.
-    - `AddTextStroke`: Set to `true` to add stroke to text.
-    - `strokecolor`: Color of text stroke.
-    - `strokewidth`: Stroke width.
-    - `AddOverlay`: Set to `true` to add the defined overlay file to the image.
-    - `fontcolor`: Color of font text.
-    - `bordercolor`: Color of border.
-    - `minPointSize`: Minimum size of text in poster.
-    - `maxPointSize`: Maximum size of text in poster.
-    - `borderwidth`: Border width.
-    - `MaxWidth`: Maximum width of text box.
-    - `MaxHeight`: Maximum height of text box.
-    - `text_offset`: Text box offset from the bottom of the picture.
-    - `lineSpacing`: Adjust the height between lines of text (Default is `0`)
-    - `TextGravity`: Specifies the text alignment within the textbox (Default is `south`)
-    </details>
-    <details open>
-    <summary>CollectionTitlePosterPart</summary>
-    <br>
-
-    - `fontAllCaps`: Set to `true` for all caps text, else `false`.
-    - `AddCollectionTitle`: if set to `true` it will add collectiontitle to collection poster (Default Value is: `true`)
-    - `CollectionTitle`: Extra text that gets added to the collection poster (Default is `Collection`)
-    - `AddTextStroke`: Set to `true` to add stroke to text.
-    - `strokecolor`: Color of text stroke.
-    - `strokewidth`: Stroke width.
-    - `fontcolor`: Color of font text.
-    - `minPointSize`: Minimum size of text in poster.
-    - `maxPointSize`: Maximum size of text in poster.
-    - `MaxWidth`: Maximum width of text box.
-    - `MaxHeight`: Maximum height of text box.
-    - `text_offset`: Text box offset from the bottom of the picture.
-    - `lineSpacing`: Adjust the height between lines of text (Default is `0`)
-    - `TextGravity`: Specifies the text alignment within the textbox (Default is `south`)
-    </details>
-
-3. Rename the config file to `config.json`.
-4. Place the `overlay.png`, or whatever file you defined earlier in `overlayfile`, and `Rocky.ttf` font, or whatever font you defined earlier in `font` files in the same directory as Posterizarr.ps1 which is `$ScriptRoot`.
-
-## Usage
-- **Automatic Mode**: Execute the script without any parameters to generate posters for your entire Plex library.
-- **Testing Mode**: Run the script with the `-Testing` switch to create Test posters before you start using it.
-- **Manual Mode**: Run the script with the `-Manual` switch to create custom posters manually (Interactive).
-- **Backup Mode**: Run the script with the `-Backup` switch to download every artwork from plex (only those what are set to `true` in config)
-- **Poster reset Mode**: Run the script with the `-PosterReset -LibraryToReset "Test Lib"` switch to reset every artwork from a specifc plex lib.
-- **Sync Modes**: Run the script with the `-SyncJelly or -SyncEmby` switch to sync every artwork you have in Plex to Jelly/Emby.
-
-> [!NOTE]
->- Ensure PowerShell execution policy allows script execution.
->- Bugs or issues encountered during usage can be reported for resolution.
-
-## Main Capabilities of Posterizarr
-
-| **Feature**                      | **Description**                                                                                                                                                                                                                                                                                  |
-|----------------------------------|--------------------------------------------------------------------------------------------------------------------------------------------------------------------------------------------------------------------------------------------------------------------------------------------------|
-| **Kometa Integration**           | -**Tip:** For users of Kometa (formerly PMM), Posterizarr organizes assets using the Kometa-compatible folder structure required for seamless integration: **[Assets Documentation](https://kometa.wiki/en/latest/kometa/guides/assets/)**.<br>- **Example Config**: See **[Kometa-Configs repo](https://github.com/Kometa-Team/Community-Configs/blob/master/fscorrupt/config.yml)** for sample configuration to streamline asset management.                                                                      |
-| **Direct Upload to Media Servers** | - Posterizarr can directly upload artwork to media servers:<br> &nbsp; - **Plex**: Uploads artwork if Kometa isn’t used.<br> &nbsp; - **Jellyfin**: Directly uploads artwork.<br> &nbsp; - **Emby**: Similarly, uploads artwork directly.                    |
-| **Upload Existing Assets**               | - Configure whether to **upload pre-existing assets** to Plex, Jellyfin, or Emby, saving time by skipping redundant uploads for libraries with complete artwork.                                                                     |
-| **Backup Functionality**         | - Facilitates artwork **backup** by downloading all assets from **Plex** to a specified **backup share**.<br>- Supports the **Kometa folder structure** for organized storage.                                                                             |
-| **Manual Asset Path (Local Assets)** | - **Local Asset Preference**: Prioritizes assets from a **manual asset path** if present. Skips download if local assets are available.<br>- **Path Configuration**: Specify the folder structure in the configuration, saving time and bandwidth by using pre-existing images. |
-| **Resizing**                     | - Automatically resizes all **poster images** to **2000x3000** for optimized media server use.                                                                                                                                                                                                  |
-| **Preferred Language Selection**         | - Configure **language preferences** for media metadata, supporting multi-language ordering.<br> &nbsp; - **Season-specific language preferences** allow finer control over metadata for localized season information.                |
-| **Poster and Background Minimum Size**   | - Set minimum dimensions for **posters** (2000x3000) and **backgrounds/title cards** (3840x2160), ensuring only high-quality images are used.                                                                                        |
-| **Overlay Effects**              | - Applies optional **overlays** to downloaded images:<br> &nbsp; - **Borders**: Adds polished framing.<br> &nbsp; - **Text**: Customizable title text.<br> &nbsp; - **Gradient Overlay**: Stylish gradient effect (custom options via **[gradient pack](gradient_background_poster_overlays.zip)**).                  |
-| **Automatic Library Search**     | - Autonomously scans **Plex**, **Jellyfin**, or **Emby** server for libraries, simplifying setup.                                                                                                                                                                                                |
-| **Handling Multiple Versions**   | - Manages **multiple versions** of movies/shows (e.g., theatrical cuts, director’s cuts), ensuring complete coverage for all available versions.                                                                                                          |
-| **CSV Export**                   | - Generates a **CSV file** with queried movie/show data:<br> &nbsp; - **Plex**: `$ScriptRoot\logs\PlexLibexport.csv`<br> &nbsp; - **Other Media Servers (Jellyfin/Emby)**: `$ScriptRoot\logs\OtherMediaServerLibExport.csv`                                     |
-| **Logging Capabilities**         | - Creates logs for **troubleshooting** and **analysis**:<br> &nbsp; - General script log: `$ScriptRoot\logs\Scriptlog.log`<br> &nbsp; - ImageMagick commands log: `$ScriptRoot\logs\ImageMagickCommands.log`<br> &nbsp; - Choices log: `ImageChoices.csv`         |
-| **Uptime-Kuma**                | - Sends notifications to Uptime Kuma to monitor script activity for success and failure.                                                                                                                  |
-| **Notifications**                | - Sends notifications about script activity using **Apprise** or **Discord**.<br>- **Example Images**: View sample images **[here](#webhook)**.                                                                                                                  |
-| **Cross-Platform Compatibility** | - Runs on **Linux**, **Docker**, and **Windows** (Plex, Jellyfin, and Emby compatible), ensuring versatile usage in various environments.                                                                                                                |
-| **Poster/Background/TitleCard Creation** | - Searches for high-quality artwork from **Fanart**, **TMDb**, **TVDb**, **Plex** (fallback: **IMDb**).<br>- Resizes to:<br> &nbsp; - **3840x2160** for backgrounds and title cards.<br> &nbsp; - **2000x3000** for posters.                               |
-| **Library Exclusions**                   | - Specify libraries to **exclude from processing** on Plex, Jellyfin, and Emby servers, helping to avoid unnecessary processing for selected content categories (e.g., YouTube, Audiobooks).                                         |
-| **Skip Items in Libraries**      | - Exclude items from processing by adding the **"skip_posterizarr"** label/tag to any item, preventing downloads and uploads for those items.                                                                                                            |
-| **Auto-Update Options**                  | - Supports **auto-update settings** for both Posterizarr and ImageMagick, keeping tools up to date with minimal manual intervention. (Not on Docker)                                                                                                 |
-| **Asset Cleanup** | - Automatic asset cleanup removes Posterizarr-created assets when corresponding media is deleted from the media server, ensuring storage efficiency. |
-| **RTL (Right-to-Left) Font Support**     | - Supports **right-to-left (RTL) fonts** for media titles, making it more accessible for non-Latin-based languages such as Arabic or Hebrew.                                                                                         |
-| **New Line on Specific Symbols**         | - Automatically adds a **new line on specific symbols** (e.g., hyphen or colon) within text to enhance visual aesthetics on overlays.                                                                                                |
-| **Fallback Options for Title Cards**     | - Uses **background images as title cards** if title-specific artwork is unavailable.                                                                                         |
-|**Overlay Reset**| - Reset all posters in a library of your choice to the Plex default.|
-=======
 
 ## About The Project
 
@@ -503,327 +50,10 @@
 ## 🚀 Get Started
 
 All installation instructions, configuration guides, and advanced tutorials have been moved to our dedicated documentation site.
->>>>>>> 2e0b7154
 
 ## **[Click Here to Read the Full Documentation](https://fscorrupt.github.io/posterizarr/installation)**
 
-<<<<<<< HEAD
-Run the script without any parameters:
-
-```powershell
-.\Posterizarr.ps1
-```
-
-On [docker](#docker) this way:
-```sh
-  docker exec -it posterizarr pwsh /app/Posterizarr.ps1
-```
-
-This will generate posters for your entire Plex library based on the configured settings.
-
-The posters are all placed in `AssetPath\...`. This can then be mounted in Kometa to use as the assets folder.
-
-### Assets Tip
-> [!TIP]
-> Have a look at the [docker-compose.yml](https://github.com/fscorrupt/Posterizarr/blob/520ce753541fe90ec43c9e12ca056f839f9f4434/docker-compose.example.yml#L17) there is an example of the `/assets` Volume, you either can mount the Kometa Assets dir to Posterizarr or vice versa, its up to you.
->
->Its important that you update the containerpath you specified in your docker-compose.yml in your config.json, in my example it is `/assets`.
->
-> - [IMAGE ASSET DIRECTORY GUIDE](https://kometa.wiki/en/latest/kometa/guides/assets/#image-asset-directory-guide)
->
-> Assuming you made the config like i did, Posterizarr will now create the Posters directly in Kometa´s Asset dir.
->
-> If you use Kometa make sure to set this settings on each Library in Kometa Config:
-```yaml
-libraries:
-  4K TV Shows:
-    settings:
-      asset_directory: /assets/4K TV Shows
-      prioritize_assets: true
-    operations:
-      assets_for_all: true
-```
-### Manual Assets Naming
-> [!IMPORTANT]
-> Naming must follow these rules, including proper case sensitivity (uppercase and lowercase) in file/folder names; otherwise, the asset will not be picked up.
-
-If you have Library Folders set to `true`, it will look like this:
-| **Asset**                      | **Naming**                                                                                                                                                                                                                                                                                  |
-|----------------------------------|--------------------------------------------------------------------------------------------------------------------------------------------------------------------------------------------------------------------------------------------------------------------------------------------------|
-| **Poster**           | `poster.*`|
-| **Season**           | `Season01.*`<br>`Season02.*`<br>`.....`|
-| **Season Special**           | `Season00.*`|
-| **TitleCard**           | `S01E01.*`<br>`S01E02.*`<br>`.....`|
-| **Background**           | `background.*`|
-
-```
-├───Anime Shows
-│   └───Solo Leveling (2024) [tvdb-389597]
-│           poster.jpg
-│           S01E01.jpg
-│           Season01.jpg
-│           background.jpg
-```
-If you have Library Folders set to `false`, it will look like this:
-| **Asset**                      | **Naming**                                                                                                                                                                                                                                                                                  |
-|----------------------------------|--------------------------------------------------------------------------------------------------------------------------------------------------------------------------------------------------------------------------------------------------------------------------------------------------|
-| **Poster**           | `Solo Leveling (2024) [tvdb-389597].*`|
-| **Season**           | `Solo Leveling (2024) [tvdb-389597]_Season01.*`<br>`Solo Leveling (2024) [tvdb-389597]_Season02.*`<br>`.....`|
-| **Season Special**           | `Solo Leveling (2024) [tvdb-389597]_Season00.*`|
-| **TitleCard**           | `Solo Leveling (2024) [tvdb-389597]_S01E01.*`<br>`Solo Leveling (2024) [tvdb-389597]_S01E02.*`<br>`.....`|
-| **Background**           | `Solo Leveling (2024) [tvdb-389597]_background.*`|
-
-```
-├───Anime Shows
-│       Solo Leveling (2024) [tvdb-389597].jpg
-│       Solo Leveling (2024) [tvdb-389597]_S01E01.jpg
-│       Solo Leveling (2024) [tvdb-389597]_Season01.jpg
-│       Solo Leveling (2024) [tvdb-389597]_background.jpg
-```
-## Modes
-
-### Tautulli Mode Docker
-> [!IMPORTANT]
-> Tautulli and Posterizarr must run as a container in Docker
-
-> [!Note]
-> If Discord is configured it will send a Notification on each trigger.
-
-In this mode we use Tautulli to trigger Posterizarr for an specific item in Plex, like a new show, movie or episode got added.
-
-To use it we need to configure a script in Tautulli, please follow these instructions.
-1. Make sure that you mount the `Posterizarr` directory to tautulli, cause the script needs the Path `/posterizarr`
-    ```yml
-    volumes:
-      - "/opt/appdata/posterizarr:/posterizarr:rw"
-    ```
-    ⚠️ Note: This mount path is case-sensitive and must match exactly /posterizarr.
-1. Download the [trigger.py](trigger.py) from the GH and place it in the Tautulli Script dir -> [Tautulli-Wiki](https://github.com/Tautulli/Tautulli/wiki/Custom-Scripts)
-    - You may have to set `chmod +x` to the file.
-1. Open Tautulli and go to Settings -> `NOTIFICATION AGENTS`
-1. Click on `Add a new notification agent` and select `Script`
-1. Specify the script folder where you placed the script and select the script file.
-    - You can specify a `Description` at the bottom like i did.
-    <details close>
-    <summary>🖼️Example [click to unfold]</summary>
-    <br>
-    <p>
-      <a href="https://github.com/fscorrupt/Posterizarr" width="100%">
-        <img alt="testing" height="100%" src="/images/Tautulli_Step1.png">
-      </a>
-    </p>
-    </details>
-1. Go to `Triggers`, scroll down and select `Recently Added`.
-    <details close>
-    <summary>🖼️Example [click to unfold]</summary>
-    <br>
-    <p>
-      <a href="https://github.com/fscorrupt/Posterizarr" width="100%">
-        <img alt="testing" height="100%" src="/images/Tautulli_Step2.png">
-      </a>
-    </p>
-    </details>
-1. Go to `Conditions`, you can now specify when the script should get called.
-    - In my case i specified the **Media Type**: `episode, movie, show and season`
-    - I also excluded the **Youtube** Lib cause the videos i have there - **do not** have an `tmdb,tvdb or fanart ID`.
-      - This is an recommended setting, either exclude such libs or include only those libs where Posterizarr should create art for.
-    <details close>
-    <summary>🖼️Example [click to unfold]</summary>
-    <br>
-    <p>
-      <a href="https://github.com/fscorrupt/Posterizarr" width="100%">
-        <img alt="testing" height="100%" src="/images/Tautulli_Step3.png">
-      </a>
-    </p>
-    </details>
-1. Next go to Arguments -> Unfold `Recently Added` Menu and paste the following Argument, after that you can save it.
-    - **Please do not change the Argument otherwise the script could fail.**
-    ```sh
-    <movie>RatingKey "{rating_key}" mediatype "{media_type}"</movie><show>RatingKey "{rating_key}" mediatype "{media_type}"</show><season>parentratingkey "{parent_rating_key}" mediatype "{media_type}"</season><episode>RatingKey "{rating_key}" parentratingkey "{parent_rating_key}" grandparentratingkey "{grandparent_rating_key}" mediatype "{media_type}"</episode>
-    ```
-    <details close>
-    <summary>🖼️Example [click to unfold]</summary>
-    <br>
-    <p>
-      <a href="https://github.com/fscorrupt/Posterizarr" width="100%">
-        <img alt="testing" height="100%" src="/images/Tautulli_Step4.png">
-      </a>
-    </p>
-    </details>
-
-### Tautulli Mode Windows
-> [!Note]
-> If Discord is configured it will send a Notification on each trigger.
-
-In this mode we use Tautulli to trigger Posterizarr for an specific item in Plex, like a new show, movie or episode got added.
-
-1. Open Tautulli and go to Settings -> `NOTIFICATION AGENTS`
-1. Click on `Add a new notification agent` and select `Script`
-1. Specify the script folder of Posterizarr and select the script file.
-    - Set the script timeout to `0`, which is unlimited. (The default is `30`, which would kill the script before it finishes.)
-    - You can specify a `Description` at the bottom like i did.
-    <details close>
-    <summary>🖼️Example [click to unfold]</summary>
-    <br>
-    <p>
-      <a href="https://github.com/fscorrupt/Posterizarr" width="100%">
-        <img alt="testing" height="100%" src="/images/Tautulli_windows_Step1.png">
-      </a>
-    </p>
-    </details>
-1. Go to `Triggers`, scroll down and select `Recently Added`.
-    <details close>
-    <summary>🖼️Example [click to unfold]</summary>
-    <br>
-    <p>
-      <a href="https://github.com/fscorrupt/Posterizarr" width="100%">
-        <img alt="testing" height="100%" src="/images/Tautulli_Step2.png">
-      </a>
-    </p>
-    </details>
-1. Go to `Conditions`, you can now specify when the script should get called.
-    - In my case i specified the **Media Type**: `episode, movie, show and season`
-    - I also excluded the **Youtube** Lib cause the videos i have there - **do not** have an `tmdb,tvdb or fanart ID`.
-      - This is an recommended setting, either exclude such libs or include only those libs where Posterizarr should create art for.
-    <details close>
-    <summary>🖼️Example [click to unfold]</summary>
-    <br>
-    <p>
-      <a href="https://github.com/fscorrupt/Posterizarr" width="100%">
-        <img alt="testing" height="100%" src="/images/Tautulli_Step3.png">
-      </a>
-    </p>
-    </details>
-1. Next go to Arguments -> Unfold `Recently Added` Menu and paste the following Argument, after that you can save it.
-    - **Please do not change the Argument otherwise the script could fail.**
-    ```sh
-    <movie>RatingKey "{rating_key}" mediatype "{media_type}"</movie><show>RatingKey "{rating_key}" mediatype "{media_type}"</show><season>parentratingkey "{parent_rating_key}" mediatype "{media_type}"</season><episode>RatingKey "{rating_key}" parentratingkey "{parent_rating_key}" grandparentratingkey "{grandparent_rating_key}" mediatype "{media_type}"</episode>
-    ```
-    <details close>
-    <summary>🖼️Example [click to unfold]</summary>
-    <br>
-    <p>
-      <a href="https://github.com/fscorrupt/Posterizarr" width="100%">
-        <img alt="testing" height="100%" src="/images/Tautulli_Step4.png">
-      </a>
-    </p>
-    </details>
-
-### Sonarr/Radarr Mode Docker
-> [!IMPORTANT]
-> Arrs and Posterizarr must run as a container in Docker
-
-> [!Note]
-> If Discord is configured it will send a Notification on each trigger.
-
-In this mode we use Sonarr/Radarr to trigger Posterizarr for an specific item in Plex/Jellyfin, like a new show, movie or episode got added.
-
-To use it we need to configure a script in Sonarr/Radarr, please follow these instructions.
-1. Ensure you mount the `Posterizarr` directory to your Sonarr/Radarr container, as the script requires access to `/posterizarr`:
-    ```yml
-    volumes:
-      - "/opt/appdata/posterizarr:/posterizarr:rw"
-    ```
-    ⚠️ Note: This mount path is case-sensitive and must match exactly `/posterizarr`.
-2. Download [ArrTrigger.sh](ArrTrigger.sh) from GitHub and place it in your Sonarr/Radarr script directory.
-    - For example, create a `scripts` folder in `/opt/appdata/sonarr`, resulting in the path:
-  `/opt/appdata/sonarr/scripts/ArrTrigger.sh`
-    - Make sure to set executable permissions: `chmod +x ArrTrigger.sh`
-3. In Sonarr/Radarr, go to **Settings** → **Connect**.
-4. Click the `+` button and select **Custom Script**.
-5. Enter a name for the script.
-6. For **Notification Triggers**, select only `On File Import`.
-7. Under **Path**, browse to and select your `ArrTrigger.sh` script.
-    - Example: `/config/scripts/ArrTrigger.sh`
-8. With this setup, the Arr suite will create a file in `/posterizarr/watcher` whenever a file is imported.
-    - The file will be named like: `recently_added_20250925114601966_1da214d7.posterizarr`
-9. Posterizarr monitors this directory for files ending in `.posterizarr`.
-    - When such a file is detected, it **waits** up to `5 minutes`(based on fileage), then reads the file and triggers a Posterizarr run for the corresponding item.
-
-
-
-### Testing Mode
-
-Run the script with the `-Testing` flag. In this mode, the script will create pink posters/backgrounds with short, medium, and long texts (also in CAPS), using the values specified in the `config.json` file.
-
-These test images are placed in the script root under the `./test` folder.
-
-> [!TIP]
->This is handy for testing your configuration before applying it en masse to the actual posters. You can see how and where the text would be applied, as well as the size of the textbox.
-
-```powershell
-.\Posterizarr.ps1 -Testing
-```
-
-On [docker](#docker) this way:
-```sh
-  docker exec -it posterizarr pwsh /app/Posterizarr.ps1 -Testing
-```
-
-### Manual Mode (Interactive)
-
-> [!IMPORTANT]
->
-> Source picture gets edited by script and is then moved to desired asset location.
-
-Run the script with the `-Manual` switch:
-
-```powershell
-.\Posterizarr.ps1 -Manual
-```
-
-On [docker](#docker) this way:
-```sh
-  docker exec -it posterizarr pwsh /app/Posterizarr.ps1 -Manual
-```
-
-Follow the prompts to enter the source picture path (Container needs Access to it), media folder name, and movie/show title to manually create a custom poster.
-
-**Posterizarr Input Prompts**
-
-```Enter local path or URL to source picture:```
-- Paste the image URL or provide the full local path to the image file you want to use as the poster source. This is the image that Posterizarr will base the new poster on.
-
-```Enter Media Folder Name (as seen by Plex):```
-- The name of the local movie or show folder where the .mkv (or other media) file is stored. This should match the folder structure Plex recognizes.
-
-```Enter Movie/Show/Collection Title:```
-- The title that will be displayed on the generated poster.
-
-```Create Season Poster? (y/n):```
-- Type `y` if you're generating a season poster, otherwise `n`.
-
-```Create TitleCard? (y/n):```
-- Type `y` if you also want to create a title card, otherwise `n`.
-
-```Create Collection Poster? (y/n):```
-- Type `y` if you're generating a collection poster, otherwise `n`.
-
-```Enter Plex Library Name:```
-- Enter the name of the Plex (or Jellyfin) library, e.g., "Movies" or "TV Shows".
-
-All inputs are entered step-by-step interactively, simply type or paste each value and press Enter to continue.
-
-### Backup Mode
-
-Run the script with the `-Backup` flag. In this mode, the script will download every artwork you have in plex, using the values specified in the `config.json` file.
-
-> [!TIP]
->This is handy for creating a backup or if you want an second assetfolder with kometa/tcm EXIF data for jellyfin/emby.
-
-```powershell
-.\Posterizarr.ps1 -Backup
-```
-
-On [docker](#docker) this way:
-```sh
-  docker exec -it posterizarr pwsh /app/Posterizarr.ps1 -Backup
-```
-
-### Poster reset Mode
-=======
 ## Supported Platforms 💻
->>>>>>> 2e0b7154
 
 [![Docker](https://img.shields.io/static/v1?style=for-the-badge&logo=docker&logoColor=FFFFFF&message=docker&color=1E63EE&label=)](https://fscorrupt.github.io/posterizarr/installation)
 [![Unraid](https://img.shields.io/static/v1?style=for-the-badge&logo=unraid&logoColor=FFFFFF&message=unraid&color=E8402A&label=)](https://fscorrupt.github.io/posterizarr/installation)
