/images
*.gif
*.jpg
*.xlsm
*.otf

#
.env
.env.dev

__pycache__
.vscode
coverage.*

# mounted volumes
<<<<<<< HEAD
config/
=======
config/
4k.png
config.json
posteroverlay_0.7.png
/Logs
/magick
/RotatedLogs
/temp
scheduler.json
/test
/UILogs
/assets
/uploads
/Overlayfiles
/webui tests-infos
/devUtils
/Cache
webui/backend/config_tooltips.py.backup
>>>>>>> 2e0b7154
<|MERGE_RESOLUTION|>--- conflicted
+++ resolved
@@ -3,6 +3,7 @@
 *.jpg
 *.xlsm
 *.otf
+*.db
 
 #
 .env
@@ -13,9 +14,6 @@
 coverage.*
 
 # mounted volumes
-<<<<<<< HEAD
-config/
-=======
 config/
 4k.png
 config.json
@@ -33,5 +31,4 @@
 /webui tests-infos
 /devUtils
 /Cache
-webui/backend/config_tooltips.py.backup
->>>>>>> 2e0b7154
+webui/backend/config_tooltips.py.backup